--- conflicted
+++ resolved
@@ -1,78 +1,72 @@
-import "./profile.scss";
-import { useState, useEffect } from "@lynx-js/react";
-import { getProfile } from "./data/profile.js";
-import thumbnail1 from "./assets/profileThumbnails/pic1.jpg";
-import thumbnail2 from "./assets/profileThumbnails/pic2.jpg";
-import thumbnail3 from "./assets/profileThumbnails/pic3.jpg";
-import thumbnail4 from "./assets/profileThumbnails/pic4.jpg";
-import setting from "./assets/profileThumbnails/settings.png";
-import { useNavigate } from "react-router";
-import BottomNav from "./components/layout/BottomNav.js";
-
-function Profile() {
-  const navigate = useNavigate();
-  const [profile, setProfile] = useState(getProfile());
-
-  useEffect(() => {
-    setProfile(getProfile());
-  }, []);
-
-  return (
-    <page className="profile-page">
-      <view className="profile-topnav">
-        <image
-          src={setting}
-          className="profile-settings"
-          bindtap={() => navigate("/settings")}
-        />
-      </view>
-
-      {/* Profile header */}
-      <view className="profile-header">
-        <image src={profile.avatar} className="profile-avatar" />
-        <text className="profile-username">@{profile.username}</text>
-        <text className="profile-bio">{profile.bio}</text>
-      </view>
-
-      {/* Stats */}
-      <view className="profile-stats">
-        <view className="stat-item">
-          <text className="stat-value">5k</text>
-          <text className="stat-label">Following</text>
-        </view>
-        <view className="stat-item">
-          <text className="stat-value">10.2k</text>
-          <text className="stat-label">Followers</text>
-        </view>
-        <view className="stat-item">
-          <text className="stat-value">10.4k</text>
-          <text className="stat-label">Likes</text>
-        </view>
-      </view>
-      <view className="profile-actions">
-        <text className="profile-btn" bindtap={() => navigate("/edit")}>
-          Edit
-        </text>
-      </view>
-
-<<<<<<< HEAD
-      {/* Video grid */}
-=======
->>>>>>> 7eb81ec8
-      <scroll-view className="video-grid" scroll-orientation="vertical">
-        <view className="video-row">
-          <image src={thumbnail1} className="video-thumb" />
-          <image src={thumbnail2} className="video-thumb" />
-        </view>
-        <view className="video-row">
-          <image src={thumbnail3} className="video-thumb" />
-          <image src={thumbnail4} className="video-thumb" />
-        </view>
-      </scroll-view>
-
-      <BottomNav />
-    </page>
-  );
-}
-
-export default Profile;
+import "./profile.scss";
+import { useState, useEffect } from "@lynx-js/react";
+import { getProfile } from "./data/profile.js";
+import thumbnail1 from "./assets/profileThumbnails/pic1.jpg";
+import thumbnail2 from "./assets/profileThumbnails/pic2.jpg";
+import thumbnail3 from "./assets/profileThumbnails/pic3.jpg";
+import thumbnail4 from "./assets/profileThumbnails/pic4.jpg";
+import setting from "./assets/profileThumbnails/settings.png";
+import { useNavigate } from "react-router";
+import BottomNav from "./components/layout/BottomNav.js";
+
+function Profile() {
+  const navigate = useNavigate();
+  const [profile, setProfile] = useState(getProfile());
+
+  useEffect(() => {
+    setProfile(getProfile());
+  }, []);
+
+  return (
+    <page className="profile-page">
+      <view className="profile-topnav">
+        <image
+          src={setting}
+          className="profile-settings"
+          bindtap={() => navigate("/settings")}
+        />
+      </view>
+
+      <view className="profile-header">
+        <image src={profile.avatar} className="profile-avatar" />
+        <text className="profile-username">@{profile.username}</text>
+        <text className="profile-bio">{profile.bio}</text>
+      </view>
+
+      <view className="profile-stats">
+        <view className="stat-item">
+          <text className="stat-value">5k</text>
+          <text className="stat-label">Following</text>
+        </view>
+        <view className="stat-item">
+          <text className="stat-value">10.2k</text>
+          <text className="stat-label">Followers</text>
+        </view>
+        <view className="stat-item">
+          <text className="stat-value">10.4k</text>
+          <text className="stat-label">Likes</text>
+        </view>
+      </view>
+      <view className="profile-actions">
+        <text className="profile-btn" bindtap={() => navigate("/edit")}>
+          Edit
+        </text>
+      </view>
+
+      <scroll-view className="video-grid" scroll-orientation="vertical">
+        <view className="video-row">
+          <image src={thumbnail1} className="video-thumb" />
+          <image src={thumbnail2} className="video-thumb" />
+        </view>
+        <view className="video-row">
+          <image src={thumbnail3} className="video-thumb" />
+          <image src={thumbnail4} className="video-thumb" />
+        </view>
+      </scroll-view>
+
+      <BottomNav />
+    </page>
+  );
+}
+
+export default Profile;